--- conflicted
+++ resolved
@@ -162,7 +162,6 @@
         bytes32 questionID = keccak256(ancillaryData);
         QuestionData storage questionData = questions[questionID];
 
-<<<<<<< HEAD
         // If a Question is already resolved, e.g by emergencyResolve, the priceDisputed callback should not update
         // any storage parameters.
         // Refund the reward to the question creator
@@ -171,13 +170,10 @@
             return;
         }
 
-        if (questionData.reset) return;
-=======
         if (questionData.reset) {
             questionData.refund = true;
             return;
         }
->>>>>>> ee55f231
 
         // If the question has not been reset previously, reset the question
         // Ensures that there are at most 2 OO Requests at a time for a question
